import json
import logging
import os
import random
import string
from functools import wraps

import click
from rich.logging import RichHandler

from .BeFake import BeFake
from .models.post import Location, Post

import logging

logging.basicConfig(
    level=logging.DEBUG,
    format="%(message)s",
    datefmt="[%X]",
    handlers=[RichHandler()],
)
logging.getLogger('urllib3').setLevel(logging.WARNING)

DATA_DIR = "data"


def load_bf(func):
    """
    Loads the BeFake object and passes it as the first argument to the function.
    """

    @wraps(func)
    def wrapper(*args, **kwargs):
        bf = BeFake()
        bf.load()
        return func(bf, *args, **kwargs)

    return wrapper


@click.group()
@click.pass_context
def cli(ctx):
    # ensure that ctx.obj exists and is a dict (in case `cli()` is called
    # by means other than the `if` block below)
    ctx.ensure_object(dict)


@cli.command(help="Login to BeReal")
@click.argument("phone_number", type=str)
@click.argument("deviceid", type=str, default=''.join(random.choices(string.ascii_lowercase + string.digits, k=16)))
@click.option("backend", "--backend", "-b", type=click.Choice(["vonage", "firebase", "recaptcha", "cloud"]), default="cloud",
              show_default=True)
def login(phone_number, deviceid, backend):
    bf = BeFake(deviceId=deviceid)
    if backend == "cloud":
        bf.send_otp_cloud(phone_number)
        otp = input("Enter otp: ")
        bf.verify_otp_cloud(otp)
        bf.save()
        click.echo("Cloud login successful.")
    elif backend == "vonage":
        bf.send_otp_vonage(phone_number)
        otp = input("Enter otp: ")
        bf.verify_otp_vonage(otp)
        bf.save()
        click.echo("Vonage login successful.")
    elif backend == "firebase":
        bf.send_otp_firebase(phone_number)
        otp = input("Enter otp: ")
        bf.verify_otp_firebase(otp)
        bf.save()
        click.echo("Firebase login successful.")
    elif backend == "recaptcha":
        click.echo("Follow the instructions at https://github.com/notmarek/BeFake/wiki/reCAPTCHA for your operating system.")
        click.echo("\n\nOpen the following URL:")
        click.echo(bf.get_recaptcha_url())
        click.echo()
        recaptcha_token = input("Enter reCAPTCHA token: ")
        bf.send_otp_recaptcha(recaptcha_token, phone_number)
        otp = input("Enter otp: ")
        bf.verify_otp_firebase(otp)
        bf.save()
        click.echo("Firebase reCAPTCHA login successful.")

    click.echo("You can now try to use the other commands ;)")


@cli.command(help="Get a new access_token from your old token.txt config file")
def legacy_token():
    bf = BeFake()
    bf.legacy_load()
    bf.save()
    click.echo("Successful token import, you can now use the other commands!")

@cli.command(help="Get info about your account")
@load_bf
def me(bf):
    user = bf.get_user_info()
    click.echo(user)
    click.echo(user.__dict__)


@cli.command(help="Refresh token")
@load_bf
def refresh(bf):
    # If the token has expired, bf.refresh_tokens() will also get called by @load_bf.
    # In that scenario, a double refresh will be done.
    # Since this command is mostly used for debugging, it wouldn't be practical to add extra code to prevent this
    # behaviour.
    bf.firebase_refresh_tokens()
    click.echo(bf.token, nl=False)


@cli.command(help="Download a feed")
@click.argument("feed_id", type=click.Choice(["friends", "friends-v1", "friends-of-friends", "discovery", "memories", "memories-v1"]))
@click.option("--save-location", help="The paths where the posts should be downloaded")
@click.option("--realmoji-location", help="The paths where the (non-instant) realmojis should be downloaded")
@click.option("--instant-realmoji-location", help="The paths where the instant realmojis should be downloaded")
@load_bf
def feed(bf, feed_id, save_location, realmoji_location, instant_realmoji_location):
    date_format = 'YYYY-MM-DD_HH-mm-ss'

    if feed_id == "friends":
        feed = bf.get_friends_feed()
    elif feed_id == "friends-of-friends":
        feed = bf.get_fof_feed()
    elif feed_id == "discovery":
        feed = bf.get_discovery_feed()
    elif feed_id == "memories":
        feed = bf.get_memories_feed()
    elif feed_id == "friends-v1":
        feed = bf.get_friendsv1_feed()
    elif feed_id == "memories-v1":
        feed = bf.get_memoriesv1_feed()

    # Add fallback location for save_location and realmoji_location parameters if they were not specified by the user.
    # These strings will get formatted later, that's why the "f" is missing before the strings.
    if save_location is None:
        if feed_id == "memories":
            save_location = f"{DATA_DIR}" + "/feeds/memories/{date}"
        elif feed_id == "memories-v1":
            save_location = f"{DATA_DIR}" + "/feeds/memories-v1/{date}/{post_id}"
        elif feed_id == "friends-v1":
            save_location = f"{DATA_DIR}" + "/feeds/{feed_id}/{user}/{notification_id}/{post_id}"
        else:
            save_location = f"{DATA_DIR}" + "/feeds/{feed_id}/{user}/{post_id}"

    if realmoji_location is None:
        if feed_id == "friends-v1":
            realmoji_location = \
                f"{DATA_DIR}" + \
                "/feeds/{feed_id}/{post_user}/{notification_id}/{post_id}/reactions/{type}/{user}"
        else:
            realmoji_location = \
                f"{DATA_DIR}" + \
                "/feeds/{feed_id}/{post_user}/{post_id}/reactions/{type}/{user}"

    instant_realmoji_location = realmoji_location if instant_realmoji_location is None else instant_realmoji_location

    for item in feed:
        if feed_id == "memories":
            click.echo("saving memory {}".format(item.memory_day))
            _save_location = save_location.format(date=item.memory_day)
            os.makedirs(f"{_save_location}", exist_ok=True)

            with open(f"{_save_location}/info.json", "w+") as f:
                f.write(json.dumps(item.data_dict, indent=4))
            item.primary_photo.download(f"{_save_location}/primary")
            item.secondary_photo.download(f"{_save_location}/secondary")
            if item.bts_video.exists():
                # FIXME: bts_video successfully instantiates when there is none, but download() would fail
                item.bts_video.download(f"{_save_location}/bts")

        elif feed_id == "memories-v1":
            click.echo("saving memory {}".format(item.memory_day).ljust(50, " ") + item.id)
            _save_location = save_location.format(date=item.memory_day, post_id=item.id)
            os.makedirs(f"{_save_location}", exist_ok=True)

            with open(f"{_save_location}/info.json", "w+") as f:
                f.write(json.dumps(item.data_dict, indent=4))
            item.primary_photo.download(f"{_save_location}/primary")
            item.secondary_photo.download(f"{_save_location}/secondary")

        elif feed_id == "friends-v1":
            for post in item.posts:
                logging.info(f"saving posts by {item.user.username}".ljust(50, " ") + post.id)
                post_date = post.creation_date.format(date_format)
                _save_location = save_location.format(user=item.user.username, date=post_date, feed_id=feed_id,
                                                  post_id=post.id, notification_id=item.notification_id)
                os.makedirs(f"{os.path.dirname(_save_location)}", exist_ok=True)

                with open(f"{_save_location}info.json", "w+") as f:
                    f.write(json.dumps(post.data_dict, indent=4))
<<<<<<< HEAD
                post.primary_photo.download(f"{_save_location}/primary")
                post.secondary_photo.download(f"{_save_location}/secondary")
                if post.bts_video.exists():
                    # FIXME: bts_video successfully instantiates when there is none, but download() would fail
                    post.bts_video.download(f"{_save_location}/bts")
=======
                post.primary_photo.download(f"{_save_location}primary")
                post.secondary_photo.download(f"{_save_location}secondary")
>>>>>>> a6b688e5
                for emoji in post.realmojis:
                    # Differenciate between instant and non-instant realomji locations
                    _realmoji_location = instant_realmoji_location if emoji.type == 'instant' else realmoji_location

                    # Format realmoji location
                    _realmoji_location = _realmoji_location.format(user=emoji.username, type=emoji.type,
                                                                   feed_id=feed_id, notification_id=item.notification_id,
                                                                   post_date=post_date, post_user=item.user.username,
                                                                   post_id=post.id, emoji_id=emoji.id,
                                                                   emoji_url_id=emoji.url_id, date='{date}')

                    # Getting the realmoji creation date sends an extra request
                    # Only use that if it's actually needed
                    if '{date}' in _realmoji_location:
                        _realmoji_location = _realmoji_location.format(
                            date=emoji.date.format(date_format))

                    os.makedirs(os.path.dirname(_realmoji_location), exist_ok=True)
                    emoji.photo.download(f"{_realmoji_location}")

        else:
            click.echo(f"saving post by {item.user.username}".ljust(50, " ") + item.id)
            post_date = item.creation_date.format(date_format)
            _save_location = save_location.format(user=item.user.username, date=post_date, feed_id=feed_id,
                                                  post_id=item.id)
            os.makedirs(f"{_save_location}", exist_ok=True)

            with open(f"{_save_location}/info.json", "w+") as f:
                f.write(json.dumps(item.data_dict, indent=4))
            item.primary_photo.download(f"{_save_location}/primary")
            item.secondary_photo.download(f"{_save_location}/secondary")
            if item.bts_video.exists():
                # FIXME: bts_video successfully instantiates when there is none, but download() would fail
                item.bts_video.download(f"{_save_location}/bts")
            for emoji in item.realmojis:
                # Differenciate between instant and non-instant realomji locations
                _realmoji_location = instant_realmoji_location if emoji.type == 'instant' else realmoji_location

                # Format realmoji location
                _realmoji_location = _realmoji_location.format(user=emoji.username, type=emoji.type, feed_id=feed_id,
                                                               post_date=post_date, post_user=item.username,
                                                               post_id=item.id, date='{date}')

                # Getting the realmoji creation date sends an extra request
                # Only use that if it's actually needed
                if '{date}' in _realmoji_location:
                    _realmoji_location = _realmoji_location.format(date=emoji.get_creation_date().format(date_format))

                os.makedirs(os.path.dirname(_realmoji_location), exist_ok=True)
                emoji.photo.download(f"{_realmoji_location}")


@cli.command(help="Download friends information")
@click.option("--save-location", help="The directory where the data should be downloaded")
@load_bf
def parse_friends(bf, save_location):
    date_format = 'YYYY-MM-DD_HH-mm-ss'

    friends = bf.get_friends()
    if save_location is None:
        save_location = f"{DATA_DIR}" + "/friends/{user}"

    for friend in friends:
        _save_location = save_location.format(user=friend.username)
        os.makedirs(f"{_save_location}", exist_ok=True)
        with open(f"{_save_location}/info.json", "w+") as f:
            json.dump(friend.data_dict, f, indent=4)

        if friend.profile_picture:
            creation_date = friend.profile_picture.get_date().format(date_format)
            friend.profile_picture.download(f"{_save_location}/{creation_date}_profile_picture")


@cli.command(help="Post the photos under /data/photos to your feed")
@click.option('visibility', '--visibility', "-v", type=click.Choice(['friends', 'friends-of-friends', 'public']),
              default='friends', show_default=True, help="Set post visibility")
@click.option('caption', '--caption', "-c", type=click.STRING, default='', show_default=False, help="Post caption")
@click.option('location', '--location', "-l", type=float, nargs=2, default=[None, None],
              help="Post location, in latitude, longitude format.")
@click.option('retakes', '--retakes', "-r", type=int, default=0, show_default=True, help="Retake counter")
@click.option('resize', '--no-resize', "-R", default=True, show_default=True,
              help="Do not resize image to upload spec (1500, 2000), upload as is.")
@click.argument('primary_path', required=False, type=click.STRING)
@click.argument('secondary_path', required=False, type=click.STRING)
@load_bf
def post(bf, visibility, caption, location, retakes, primary_path, secondary_path, resize):
    if location != [None, None]:
        loc = Location(location[0], location[1])
    primary_path = "data/photos/primary.jpg" if not primary_path else primary_path
    secondary_path = "data/photos/secondary.jpg" if not secondary_path else secondary_path
    with open("data/photos/primary.jpg", "rb") as f:
        primary_bytes = f.read()
    with open("data/photos/secondary.jpg", "rb") as f:
        secondary_bytes = f.read()
    r = Post.create_post(bf, primary=primary_bytes, secondary=secondary_bytes, is_late=False, visibility=visibility,
                         caption=caption, location=loc, retakes=retakes, resize=resize)
    click.echo(r)


@cli.command(help="View an invidual post")
@click.argument("feed_id", type=click.Choice(["friends", "friends-of-friends", "discovery"]))
@click.argument("post_id", type=click.STRING)
@load_bf
def get_post(bf, feed_id, post_id):
    if feed_id == "friends":
        feed = bf.get_friends_feed()
    elif feed_id == "friends-of-friends":
        feed = bf.get_fof_feed()
    elif feed_id == "discovery":
        feed = bf.get_discovery_feed()

    for post in feed:
        if post.id == post_id:
            click.echo(post.__dict__)


@cli.command(help="Upload random photoes to BeReal Servers")
@click.argument("filename", type=click.STRING)
@load_bf
def upload(bf, filename):
    with open(f"data/photos/{filename}", "rb") as f:
        data = f.read()
    r = bf.upload(data)
    click.echo(f"Your file is now uploaded to:\n\t{r}")


@cli.command(help="Add a comment to a post")
@click.argument("post_id", type=click.STRING)
@click.argument("content", type=click.STRING)
@load_bf
def comment(bf, post_id, content):
    r = bf.add_comment(post_id, content)
    click.echo(r)


@cli.command(help="Delete a given comment")
@click.argument("post_id", type=click.STRING)
@click.argument("comment_id", type=click.STRING)
@load_bf
def remove_comment(bf, post_id, comment_id):
    r = bf.delete_comment(post_id, comment_id)
    click.echo(r)


@cli.command(help="Pretend to screenshot a post")
@click.argument("post_id", type=click.STRING)
@load_bf
def screenshot(bf, post_id):
    r = bf.take_screenshot(post_id)
    click.echo(r)


@cli.command(help="Delete your post")
@load_bf
def delete_post(bf):
    r = bf.delete_post()
    click.echo(r)


@cli.command(help="Change the caption of your post")
@click.argument("caption", type=click.STRING)
@load_bf
def change_caption(bf, caption):
    r = bf.change_caption(caption)
    click.echo(r)


@cli.command(help="Gets information about a user profile")
@click.argument("user_id", type=click.STRING)
@load_bf
def get_user_profile(bf, user_id):
    r = bf.get_user_profile(user_id)
    click.echo(r)
    click.echo(r.__dict__)


@cli.command(help="Sends a notification to your friends, saying you're taking a bereal")
@click.argument("user_id", type=click.STRING, required=False)
@click.argument("username", type=click.STRING, required=False)
@load_bf
def send_push_notification(bf, user_id, username):
    r = bf.send_capture_in_progress_push(topic=user_id if user_id else None, username=username if username else None)
    click.echo(r)


@cli.command(help="post an instant realmoji")
@click.argument("post_id", type=click.STRING)
@click.argument("user_id", type=click.STRING, required=False)
@click.argument("filename", required=False, type=click.STRING)
@load_bf
def instant_realmoji(bf, post_id, user_id, filename):
    if not filename:
        filename = "primary.jpg"
    with open(f"data/photos/{filename}", "rb") as f:
        data = f.read()
    r = bf.post_instant_realmoji(post_id, user_id, data)
    click.echo(r)


@cli.command(help="Upload an emoji-specific realmoji")
@click.argument("type", type=click.Choice(["up", "happy", "surprised", "laughing", "heartEyes"]))
@click.argument("filename", required=False, type=click.STRING)
@load_bf
def upload_realmoji(bf, type, filename):
    if not filename:
        filename = f"{type}.jpg"
    with open(f"data/photos/{filename}", "rb") as f:
        data = f.read()
    r = bf.upload_realmoji(data, emoji_type=type)
    click.echo(r)


# currently broken, gives internal server error
@cli.command(help="Add realmoji to post")
@click.argument("post_id", type=click.STRING)
@click.argument("user_id", type=click.STRING, required=False)
@click.argument("type", type=click.Choice(["up", "happy", "surprised", "laughing", "heartEyes"]))
@load_bf
def emoji_realmoji(bf, post_id, user_id, type):
    type = str(type)
    # we don't have any method to know which realmojis (mapped to a type) the user already uploaded, we think, the client just stores the urls to uploaded realmojis and sends them...
    r2 = bf.post_realmoji(post_id, user_id, emoji_type=type)
    click.echo(r2)


@cli.command(help="Search for a given username.")
@click.argument("username", type=click.STRING)
@load_bf
def search_user(bf, username):
    r = bf.search_username(username)
    click.echo(r)


# TODO: there's probably a better way of doing this, for instance having friend-request <add|view|cancel>.
@cli.command(help="Get friend requests")
@click.argument("operation", type=click.Choice(["sent", "received"]))
@load_bf
def friend_requests(bf, operation):
    r = bf.get_friend_requests(operation)
    click.echo(r)


@cli.command(help="Send friend request")
@click.argument("user_id", type=click.STRING)
@click.option("-s", "--source", "source", type=click.Choice(["search", "contacts", "suggestion"]), default="search",
              show_default=True, help="Where you first found about the user")
@load_bf
def new_friend_request(bf, user_id, source):
    r = bf.add_friend(user_id, source)
    click.echo(r)


@cli.command(help="Cancel friend request")
@click.argument("user_id", type=click.STRING)
@load_bf
def cancel_friend_request(bf, user_id):
    r = bf.remove_friend_request(user_id)
    click.echo(r)


@cli.command(help="get settings")
@load_bf
def settings(bf):
    r = bf.get_settings()
    click.echo(r)


if __name__ == "__main__":
    cli(obj={})<|MERGE_RESOLUTION|>--- conflicted
+++ resolved
@@ -181,6 +181,19 @@
                 f.write(json.dumps(item.data_dict, indent=4))
             item.primary_photo.download(f"{_save_location}/primary")
             item.secondary_photo.download(f"{_save_location}/secondary")
+            if item.bts_video.exists():
+                # FIXME: bts_video successfully instantiates when there is none, but download() would fail
+                item.bts_video.download(f"{_save_location}/bts")
+
+        elif feed_id == "memories-v1":
+            click.echo("saving memory {}".format(item.memory_day).ljust(50, " ") + item.id)
+            _save_location = save_location.format(date=item.memory_day, post_id=item.id)
+            os.makedirs(f"{_save_location}", exist_ok=True)
+
+            with open(f"{_save_location}/info.json", "w+") as f:
+                f.write(json.dumps(item.data_dict, indent=4))
+            item.primary_photo.download(f"{_save_location}/primary")
+            item.secondary_photo.download(f"{_save_location}/secondary")
 
         elif feed_id == "friends-v1":
             for post in item.posts:
@@ -192,16 +205,11 @@
 
                 with open(f"{_save_location}info.json", "w+") as f:
                     f.write(json.dumps(post.data_dict, indent=4))
-<<<<<<< HEAD
                 post.primary_photo.download(f"{_save_location}/primary")
                 post.secondary_photo.download(f"{_save_location}/secondary")
                 if post.bts_video.exists():
                     # FIXME: bts_video successfully instantiates when there is none, but download() would fail
                     post.bts_video.download(f"{_save_location}/bts")
-=======
-                post.primary_photo.download(f"{_save_location}primary")
-                post.secondary_photo.download(f"{_save_location}secondary")
->>>>>>> a6b688e5
                 for emoji in post.realmojis:
                     # Differenciate between instant and non-instant realomji locations
                     _realmoji_location = instant_realmoji_location if emoji.type == 'instant' else realmoji_location
