import urllib.parse
from base64 import b64decode
import json
from typing import Optional

import httpx
import pendulum
import hashlib
import platform
import os

from .models.post_v1 import PostsV1
from .models.realmoji_picture import RealmojiPicture

from .models.post import Post, FOFPost
from .models.memory import Memory
from .models.memory_v1 import Memory_v1
from .models.user import User

try:
    import rich_click as click
except ImportError:
    import click


def _get_config_dir() -> str:
    """Source: Instaloader (MIT License)
    https://github.com/instaloader/instaloader/blob/3cc29a4/instaloader/instaloader.py#L30-L39"""
    if platform.system() == "Windows":
        # on Windows, use %LOCALAPPDATA%\BeFake
        localappdata = os.getenv("LOCALAPPDATA")
        if localappdata is not None:
            return os.path.join(localappdata, "BeFake")
    # on Unix, use ~/.config/befake
    return os.path.join(os.getenv("XDG_CONFIG_HOME", os.path.expanduser("~/.config")), "befake")


def get_default_session_filename() -> str:
    """Returns default token filename for given phone number.
    Source: Instaloader (MIT License)
    https://github.com/instaloader/instaloader/blob/3cc29a4/instaloader/instaloader.py#L42-L46"""

    if os.environ.get('IS_DOCKER', False):
        return '/data/session.json'

    config_dir = _get_config_dir()
    token_filename = f"session.json"
    return os.path.join(config_dir, token_filename)


class BeFake:
    def __init__(
            self,
            refresh_token: Optional[str] = None,
            proxies=None,
            disable_ssl=False,
            deviceId=None,  # NOTE: defaults to a random string in the CLI
            api_url="https://mobile.bereal.com/api",
            google_api_key="AIzaSyDwjfEeparokD7sXPVQli9NsTuhT6fJ6iA",
    ) -> None:
        self.client = httpx.Client(
            proxies=proxies,
            verify=not disable_ssl,
            headers={
                # █ bereal-* headers
                # "bereal-app-language": "en",
                # "bereal-app-version": "1.13.1",
                "bereal-app-version-code": "14549",  # was 1590
                "bereal-device-id": 'berealdeviceid',  # FIXME: taken from @rvaidun; should self.deviceId be used instead?
                # "bereal-device-language": "en",
                # "bereal-os-version": "13",
                # "bereal-platform": "android",
                "bereal-signature": "berealsignature",
                "bereal-timezone": "Europe/London",  # UTC Timezone
                # █ other headers
                "accept": "*/*",
                # "Accept-Encoding": "gzip",
                "accept-language": "en",
                "Connection": "Keep-Alive",
                # "User-Agent": "okhttp/4.11.0",
                "user-agent": "FirebaseAuth.iOS/8.15.0 AlexisBarreyat.BeReal/0.22.4 iPhone/14.7.1 hw/iPhone9_1",
                "x-client-version": "iOS/FirebaseSDK/8.15.0/FirebaseCore-iOS",
                "x-firebase-client": "apple-platform/ios apple-sdk/19F64 appstore/true deploy/cocoapods device/iPhone9,1 fire-abt/8.15.0 fire-analytics/8.15.0 fire-auth/8.15.0 fire-db/8.15.0 fire-dl/8.15.0 fire-fcm/8.15.0 fire-fiam/8.15.0 fire-fst/8.15.0 fire-fun/8.15.0 fire-install/8.15.0 fire-ios/8.15.0 fire-perf/8.15.0 fire-rc/8.15.0 fire-str/8.15.0 firebase-crashlytics/8.15.0 os-version/14.7.1 xcode/13F100",
                # "x-firebase-client-log-type": "0",
                "x-firebase-locale": "en",
                "x-ios-bundle-identifier": "AlexisBarreyat.BeReal",
            },
            timeout=15
        )
        self.gapi_key = google_api_key
        self.api_url = api_url
        self.deviceId = deviceId
        if refresh_token is not None:
            self.refresh_token = refresh_token
            self.refresh_tokens()

    def __repr__(self):
        return f"BeFake(user_id={self.user_id})"

    def get_session(self):
        session = {"access": {}, "firebase": {}}

        if hasattr(self, "refresh_token"):
            session["access"]["refresh_token"] = self.refresh_token
        if hasattr(self, "token"):
            session["access"]["token"] = self.token
        if hasattr(self, "expiration"):
            session["access"]["expires"] = self.expiration.timestamp()
        if hasattr(self, "firebase_refresh_token"):
            session["firebase"]["refresh_token"] = self.firebase_refresh_token
        if hasattr(self, "firebase_token"):
            session["firebase"]["token"] = self.firebase_token
        if hasattr(self, "firebase_expiration"):
            session["firebase"]["expires"] = self.firebase_expiration.timestamp()
        if hasattr(self, "user_id"):
            session["user_id"] = self.user_id

        return session

    def save(self, file_path: Optional[str] = None) -> None:
<<<<<<< HEAD
        session = self.get_session()
=======
        session = {"access": {"refresh_token": self.refresh_token,
                              "token": self.token,
                              "expires": self.expiration.timestamp()},
                   "firebase": {"refresh_token": self.firebase_refresh_token,
                                "token": self.firebase_token,
                                "expires": self.firebase_expiration.timestamp()},
                   "user_id": self.user_id}
>>>>>>> a6b688e5

        if file_path is None:
            file_path = get_default_session_filename()
        dirname = os.path.dirname(file_path)
        if dirname != '' and not os.path.exists(dirname):
            os.makedirs(dirname)
            os.chmod(dirname, 0o700)
        with open(file_path, "w") as f:
            os.chmod(file_path, 0o600)
            f.write(json.dumps(session))

    def load(self, file_path: Optional[str] = None) -> None:
        if file_path is None:
            file_path = get_default_session_filename()
        with open(file_path, "r") as f:
            session = json.load(f)
            self.user_id = session["user_id"]
            self.refresh_token = session["access"]["refresh_token"]
            self.token = session["access"]["token"]
            self.expiration = pendulum.from_timestamp(
                session["access"]["expires"])

            self.firebase_refresh_token = session["firebase"]["refresh_token"]
            self.firebase_token = session["firebase"]["token"]
            self.firebase_expiration = pendulum.from_timestamp(
                session["firebase"]["expires"])

            # This is broken, probably due to request signature verification
            # if pendulum.now().add(minutes=3) >= self.expiration:
            #    self.refresh_tokens()

            if pendulum.now().add(minutes=3) >= self.firebase_expiration:
                self.firebase_refresh_tokens()

    def legacy_load(self):  # DEPRECATED, use this once to convert to new token
        if os.environ.get('IS_DOCKER', False):
            file_path = '/data/token.txt'

        config_dir = _get_config_dir()
        token_filename = f"token.txt"
        file_path = os.path.join(config_dir, token_filename)
        with open(file_path, "r") as f:
            self.firebase_refresh_token = str(f.read()).strip()
            self.firebase_refresh_tokens()
            self.grant_access_token()

    def api_request(self, method: str, endpoint: str, **kwargs) -> dict:
        assert not endpoint.startswith("/")
        res = self.client.request(
            method,
            f"{self.api_url}/{endpoint}",
            headers={
                "authorization": "Bearer " + self.token,
            },
            **kwargs,
        )
        res.raise_for_status()
        # TODO: Include error message in exception
        return res.json()

    def send_otp_firebase(self, phone: str) -> None:  # iOS Firebase OTP
        res = self.client.post(
            "https://www.googleapis.com/identitytoolkit/v3/relyingparty/sendVerificationCode",
            params={"key": self.gapi_key},
            data={
                "phoneNumber": phone,
                "iosReceipt": "AEFDNu9QZBdycrEZ8bM_2-Ei5kn6XNrxHplCLx2HYOoJAWx-uSYzMldf66-gI1vOzqxfuT4uJeMXdreGJP5V1pNen_IKJVED3EdKl0ldUyYJflW5rDVjaQiXpN0Zu2BNc1c",
            },
        )
        if not res.is_success:
            raise Exception(res.content)
        res = res.json()
        self.otp_session = res["sessionInfo"]

    def get_recaptcha_url(self):
        validUrlRes = self.client.get("https://www.googleapis.com/identitytoolkit/v3/relyingparty/getProjectConfig",
                                      params={"key": self.gapi_key}).json()
        recaptcha_instances = validUrlRes["authorizedDomains"]
        payload = {'apiKey': self.gapi_key, 'authType': 'verifyApp',
                   'apn': 'com.bereal.ft', 'v': 'XX21001000', 'eid': 'p',
                   'appName': '[DEFAULT]', 'sha1Cert': '1d14ab0c48b1b2ad252c79d65f48bae37aefe8bb',
                   'publicKey': 'CKHQydkDEtsBCs4BCj10eXBlLmdvb2dsZWFwaXMuY29tL2dvb2dsZS5jcnlwdG8udGluay5FY2ll\nc0FlYWRIa2RmUHVibGljS2V5EooBEkQKBAgCEAMSOhI4CjB0eXBlLmdvb2dsZWFwaXMuY29tL2dv\nb2dsZS5jcnlwdG8udGluay5BZXNHY21LZXkSAhAQGAEYARogDBxbrkTTsYg1gvrVOX-qAi4i64nb\n_d_VC_WLuZuJ98oiIAVLfq0TkXxNNDATcMIb2OjBdxyJtqAkUMdU6kNGqjn1GAMQARih0MnZAyAB'}

        return "https://" + recaptcha_instances[1] + "/__/auth/handler?" + urllib.parse.urlencode(payload)

    def send_otp_recaptcha(self, recaptchaToken: str, phone: str):  #
        payload = {
            "phoneNumber": phone,
            "recaptchaToken": recaptchaToken,
        }

        res = self.client.post(
            "https://www.googleapis.com/identitytoolkit/v3/relyingparty/sendVerificationCode",
            params={"key": self.gapi_key},
            json=payload)
        if not res.is_success:
            raise Exception(res.content)
        res = res.json()
        self.otp_session = res["sessionInfo"]

    def send_otp_vonage(self, phone: str) -> None:
        self.phone = phone
        data = {
            "phoneNumber": phone,
            "deviceId": self.deviceId
        }
        vonageRes = self.client.post(
            "https://auth.bereal.team/api/vonage/request-code",
            headers={
                "user-agent": "BeReal/8586 CFNetwork/1240.0.4 Darwin/20.6.0",
            },
            data=data)
        if not vonageRes.is_success:
            raise Exception(vonageRes.content)
        if vonageRes.json()["status"] != '0':
            print("WARNING: " + vonageRes.json()["errorText"])
            print(
                "If you already received a code before, ignore the warning and enter it.")
        self.otp_session = vonageRes.json()["vonageRequestId"]

    def send_otp_cloud(self, phone: str) -> None:
        self.phone = phone
        # First request to get receip token
        firstData = {"appToken": "54F80A258C35A916B38A3AD83CA5DDD48A44BFE2461F90831E0F97EBA4BB2EC7"}
        firstRes = self.client.post(
            "https://www.googleapis.com/identitytoolkit/v3/relyingparty/verifyClient",
            params={"key": self.gapi_key},
            json=firstData,
            headers={"content-type": "application/json",
                     "accept": "*/*",
                     "x-client-version": "iOS/FirebaseSDK/9.6.0/FirebaseCore-iOS",
                     "x-ios-bundle-identifier": "AlexisBarreyat.BeReal",
                     "accept-language": "en",
                     "user-agent":
                     "FirebaseAuth.iOS/9.6.0 AlexisBarreyat.BeReal/0.31.0 iPhone/14.7.1 hw/iPhone9_1",
                     "x-firebase-locale": "en",
                     "x-firebase-gmpid": "1:405768487586:ios:28c4df089ca92b89"
                     })
        if not firstRes.is_success:
            raise Exception(firstRes.content)
        firstResData = firstRes.json()
        receipt = firstResData["receipt"]
        # Second request to get the session
        secondData = {"phoneNumber": phone, "iosReceipt": receipt}
        secondRes = self.client.post(
            "https://www.googleapis.com/identitytoolkit/v3/relyingparty/sendVerificationCode",
            params={"key": self.gapi_key},
            json=secondData,
            headers={"content-type": "application/json",
                     "accept": "*/*",
                     "x-client-version": "iOS/FirebaseSDK/9.6.0/FirebaseCore-iOS",
                     "x-ios-bundle-identifier": "AlexisBarreyat.BeReal",
                     "accept-language": "en",
                     "user-agent":
                     "FirebaseAuth.iOS/9.6.0 AlexisBarreyat.BeReal/0.31.0 iPhone/14.7.1 hw/iPhone9_1",
                     "x-firebase-locale": "en",
                     "x-firebase-gmpid": "1:405768487586:ios:28c4df089ca92b89"
                     }
        )
        if not secondRes.is_success:
            raise Exception(secondRes.content)
        secondResData = secondRes.json()
        self.otp_session = secondResData["sessionInfo"]

    def verify_otp_firebase(self, otp: str) -> None:
        if self.otp_session is None:
            raise Exception("No open otp session (firebase).")

        tokenRes = self.client.post(
            "https://www.googleapis.com/identitytoolkit/v3/relyingparty/verifyPhoneNumber?key=" + self.gapi_key,
            params={"key": self.gapi_key},
            data={
                "sessionInfo": self.otp_session,
                "code": otp,
            },
        )
        if not tokenRes.is_success:
            raise Exception(tokenRes.content)
        tokenRes = tokenRes.json()
        self.firebase_refresh_token = tokenRes["refreshToken"]
        self.phone = tokenRes["phoneNumber"]
        self.firebase_refresh_tokens()
        self.grant_access_token()

    def verify_otp_vonage(self, otp: str) -> None:
        if self.otp_session is None:
            raise Exception("No open otp session (vonage).")
        vonageRes = self.client.post("https://auth.bereal.team/api/vonage/check-code", json={
            "code": otp,
            "vonageRequestId": self.otp_session
        })
        if not vonageRes.is_success:
            print("Error: " + str(vonageRes.json()
                  ["statusCode"]) + vonageRes.json()["message"])
            print("Make sure you entered the right code")
        vonageRes = vonageRes.json()
        idTokenRes = self.client.post("https://www.googleapis.com/identitytoolkit/v3/relyingparty/verifyCustomToken",
                                      params={"key": self.gapi_key}, json={
                                          "token": vonageRes["token"],
                                          "returnSecureToken": True
                                      })
        if not idTokenRes.is_success:
            raise Exception(idTokenRes.content)

        idTokenRes = idTokenRes.json()

        self.firebase_refresh_token = idTokenRes["refreshToken"]
        self.firebase_refresh_tokens()
        self.grant_access_token()

    def verify_otp_cloud(self, otp: str) -> None:
        if self.otp_session is None:
            raise Exception("No open otp session (cloud).")
        # Request can only accept plain text JSON=> string
        data = {
            "code": otp,
            "sessionInfo": self.otp_session,
            "operation": "SIGN_UP_OR_IN"
        }
        apiUrl = "https://www.googleapis.com/identitytoolkit/v3/relyingparty/verifyPhoneNumber"
        VerificationRes = self.client.post(
            apiUrl,
            params={"key": self.gapi_key},
            headers={
                "content-Type": "application/json",
            },
            json=data
        )
        if not VerificationRes.is_success:
            raise Exception(VerificationRes.content)
        VerificationRes = VerificationRes.json()
        self.firebase_refresh_token = VerificationRes["refreshToken"]
        self.firebase_refresh_tokens()
        self.grant_access_token()

    def refresh_tokens(self) -> None:
        if self.refresh_token is None:
            raise Exception("No refresh token.")

        res = self.client.post(
            "https://auth.bereal.team/token",
            params={"grant_type": "refresh_token"},
            json={"grant_type": "refresh_token",
                  "client_id": "android",
                  "client_secret": "F5A71DA-32C7-425C-A3E3-375B4DACA406",
                  "refresh_token": self.refresh_token
                  })
        if not res.is_success:
            raise Exception(res.content)

        res = res.json()
        self.token = res["access_token"]
        self.token_info = json.loads(
            b64decode(res["access_token"].split(".")[1] + '=='))
        self.refresh_token = res["refresh_token"]
        self.expiration = pendulum.now().add(seconds=int(res["expires_in"]))
        self.save()

    def grant_access_token(self) -> None:
        res = self.client.post("https://auth.bereal.team/token", params={"grant_type": "firebase"}, json={
            "grant_type": "firebase",
            "client_id": "android",
            "client_secret": "F5A71DA-32C7-425C-A3E3-375B4DACA406",
            "token": self.firebase_token
        })
        if not res.is_success:
            raise Exception(res.content)

        res = res.json()

        self.token = res["access_token"]
        self.token_info = json.loads(
            b64decode(res["access_token"].split(".")[1] + '=='))
        self.refresh_token = res["refresh_token"]
        self.expiration = pendulum.now().add(seconds=int(res["expires_in"]))

    def firebase_refresh_tokens(self) -> None:
        res = self.client.post("https://securetoken.googleapis.com/v1/token", params={"key": self.gapi_key},
                               data={"grantType": "refresh_token",
                                     "refreshToken": self.firebase_refresh_token
                                     },
                               headers={
                                   "x-android-cert": "1D14AB0C48B1B2AD252C79D65F48BAE37AEFE8BB",
                                   "x-android-package": "com.bereal.ft",
                                   "x-client-version": "Android/Fallback/X22001002/FirebaseCore-Android",
                                   "x-firebase-client": "H4sIAAAAAAAAAKtWykhNLCpJSk0sKVayio7VUSpLLSrOzM9TslIyUqoFAFyivEQfAAAA",
                                   "x-firebase-gmpid": "1:405768487586:android:5c3e788d715d72c2dc8dfb",
                                   "User-Agent": "Dalvik/2.1.0 (Linux; U; Android 13; sdk_gphone64_x86_64 Build/TE1A.220922.010)",
        })
        if not res.is_success:
            raise Exception(res.content)
        res = res.json()
        self.firebase_refresh_token = res["refresh_token"]
        self.firebase_token = res["id_token"]
        self.firebase_expiration = pendulum.now().add(
            seconds=int(res["expires_in"]))
        self.user_id = res["user_id"]
        # self.save() #Cant save here because we dont have the user_id yet

    def get_account_info(self):
        res = self.client.post("https://www.googleapis.com/identitytoolkit/v3/relyingparty/getAccountInfo",
                               params={"key": self.gapi_key}, data={"idToken": self.firebase_token})
        if not res.is_success:
            raise Exception(res.content)

        self.user_id = res["users"][0]["localId"]

    def get_user_info(self):
        res = self.api_request("get", "person/me")
        return User(res, self)

    def get_user_profile(self, user_id):
        # here for example we have a firebase-instance-id-token header with the value from the next line, that we can just ignore (but maybe we need it later, there seem to be some changes to the API especially endpoints moving tho the cloudfunctions.net server)
        # cTn8odwxQo6DR0WFVnM9TJ:APA91bGV86nmQUkqnLfFv18IhpOak1x02sYMmKvpUAqhdfkT9Ofg29BXKXS2mbt9oE-LoHiiKViXw75xKFLeOxhb68wwvPCJF79z7V5GbCsIQi7XH1RSD8ItcznqM_qldSDjghf5N8Uo
        res = self.api_request("get", f"person/profiles/{user_id}")
        return User(res, self)

    def get_friends_feed(self):
        res = self.api_request("get", "feeds/friends")
        return [Post(p, self) for p in res]

    def get_friendsv1_feed(self):
        res = self.api_request("get", "feeds/friends-v1")
        user = []
        friends = []
        if res["userPosts"]:
            user = [PostsV1(res["userPosts"], self)]
        if res["friendsPosts"]:
            friends = [PostsV1(posts, self) for posts in res["friendsPosts"]]
        return user + friends

    def get_fof_feed(self):  # friends of friends feed
        res = self.api_request("get", "feeds/friends-of-friends")
        return [FOFPost(p, self) for p in res["data"]]

    def get_discovery_feed(self):
        res = self.api_request("get", "feeds/discovery")
        return [Post(p, self) for p in res["posts"]]

    def get_memories_feed(self):
        res = self.api_request("get", "feeds/memories")
        return [Memory(mem, self) for mem in res["data"]]

    def get_memoriesv1_feed(self):
        res = self.api_request("get", "feeds/memories-v1")
        memories = [Memory_v1(mem, self) for mem in res["data"]]
        newMemories = []

        click.echo("Requesting all memories' posts")

        # get all posts from the memories and append to new list
        for mem in memories:
            click.echo(f"Requesting posts by {mem.memory_day}".ljust(50, " ") + mem.id)

            if mem.num_posts_for_moment != 1 and not mem.moment_Id.startswith("brm-"):
                postsRequest = self.api_request("get", f"feeds/memories-v1/{mem.moment_Id}")
                for post in postsRequest["posts"]:
                    newMemories.append(Memory(post, self))
            else: 
                newMemories.append(Memory(mem.data_dict, self))

        return newMemories

    def delete_memory(self, memory_id: str):
        res = self.api_request("delete", f"memories/{memory_id}")
        return res

    def delete_post(self):
        res = self.api_request("delete", "content/posts")
        return res

    def get_memories_video(self):
        res = self.api_request("get", f"memories/video")
        return res

    def delete_video_memory(self, memory_id: str):
        res = self.api_request("delete", f"memories/video/{memory_id}")
        return res

    def add_friend(self, user_id: str, source: str):
        res = self.api_request("post",
                               "relationships/friend-requests",
                               data={
                                   "userId": user_id,
                                   "source": source,
                               },
                               )
        return User(res, self)

    def get_friends(self):
        res = self.api_request("get", f"relationships/friends")
        return [User(friend, self) for friend in res["data"]]

    def get_friend_suggestions(self, next=None):
        if next:
            res = self.api_request(
                "get", f"relationships/suggestions", params={"page": next})
        else:
            res = self.api_request("get", f"relationships/suggestions")

        return [User(suggestion, self) for suggestion in res["data"]], res["next"]

    def get_friend_requests(self, req_type: str):
        res = self.api_request(
            "get", f"relationships/friend-requests/{req_type}")
        return [User(user, self) for user in res["data"]]

    def get_sent_friend_requests(self):
        return self.get_friend_requests("sent")

    def get_received_friend_requests(self):
        return self.get_friend_requests("received")

    def remove_friend_request(self, userId):
        res = self.api_request(
            "patch", f"relationships/friend-requests/{userId}", data={"status": "cancelled"})
        return User(res, self)

    def get_users_by_phone_numbers(self, phone_numbers):
        hashed_phone_numbers = [
            hashlib.sha256(phone_number.encode("utf-8")).hexdigest()
            for phone_number in phone_numbers
        ]
        res = self.api_request("post",
                               "relationships/contacts",
                               data={
                                   "phoneNumbers": hashed_phone_numbers,
                               },
                               )
        return [User(user, self) for user in res]

    def get_user_by_phone_number(self, phone_number: str):
        return self.get_users_by_phone_numbers([phone_number])[0]

    def send_capture_in_progress_push(self, topic=None, username=None):  # Outdated?
        topic = topic if topic else self.user_id
        username = username if username else self.get_user_info().username
        res = self.client.post(
            "https://us-central1-alexisbarreyat-bereal.cloudfunctions.net/sendCaptureInProgressPush",
            headers={
                "authorization": f"Bearer {self.token}",
            },
            json={"data": {
                "photoURL": "",
                "topic": topic,
                "username": username
            }}
        ).json()
        return res

    def change_caption(self, caption: str):
        res = self.api_request(
            "patch", f"content/posts/caption", data={"caption": caption})
        return res

    def upload(self, data: bytes):  # Broken?
        file = RealmojiPicture({})
        file.upload(self, data)
        print(file.url)
        return file

    def take_screenshot(self, post_id):
        payload = {
            "postId": post_id,
        }
        res = self.client.post(f"{self.api_url}/content/screenshots", params=payload,
                               headers={"authorization": self.token})
        return res.content

    def add_comment(self, post_id, comment):
        payload = {
            "postId": post_id,
        }
        data = {
            "content": comment,
        }
        res = self.api_request("post", "content/comments",
                               params=payload, data=data)
        return res

    def delete_comment(self, post_id, comment_id):
        payload = {
            "postId": post_id,
        }
        data = {
            "commentIds": comment_id,
        }
        res = self.api_request(
            "delete", "content/comments", params=payload, data=data)
        return res

    def upload_realmoji(self, image_file: bytes, emoji_type: str):
        picture = RealmojiPicture({})
        path = picture.upload(self, image_file)
        emojis = {
            "up": "👍",
            "happy": "😃",
            "surprised": "😲",
            "laughing": "😂",
            "heartEyes": "😍"
        }
        if emoji_type not in emojis:
            raise ValueError("Not a valid emoji type")

        data = {
            "media": {
                "bucket": "storage.bere.al",
                "path": path,
                "width": picture.width,
                "height": picture.height
            },
            "emoji": emojis[emoji_type]
        }

        res = self.api_request("put", "person/me/realmojis", data=data)
        return res

    # IT WORKS!!!!

    def post_realmoji(
            self,
            post_id: str,
            user_id: str,
            emoji_type: str,
    ):
        emojis = {
            "up": "👍",
            "happy": "😃",
            "surprised": "😲",
            "laughing": "😍",
            "heartEyes": "😂"
        }
        if emoji_type not in emojis:
            raise ValueError("Not a valid emoji type")

        payload = {
            "postId": post_id,
            "postUserId": user_id
        }

        json_data = {
            "emoji": emojis[emoji_type]
        }
        res = self.api_request("put", f"content/realmojis", params=payload,
                               json=json_data)
        return res

    def post_instant_realmoji(self, post_id: str, owner_id: str, image_file: bytes):
        picture = RealmojiPicture({})
        path = picture.upload(self, image_file)
        json_data = {
            "media": {
                "bucket": "storage.bere.al",
                "path": path,
                "width": 500,
                "height": 500
            }
        }
        payload = {
            "postId": post_id,
            "postUserId": owner_id
        }

        res = self.client.put("https://mobile.bereal.com/api/content/realmojis/instant", params=payload,
                              content=json.dumps(json_data), headers={"authorization": f"Bearer {self.token}",
                                                                      "content-type": "application/json;charset=utf-8"})
        return res.json()

    # works also for not friends and unpublic post with given post_id
    def get_reactions(self, post_id: str):
        payload = {
            "postId": post_id,
        }
        res = self.api_request("get", f"content/realmojis",
                               params=payload,
                               )
        return res

    def search_username(self, username: str):
        res = self.api_request("get", f"search/profile",
                               params={"query": username})
        return [User(user, self) for user in res["data"]]

    def get_settings(self):
        res = self.api_request("get", f"settings")
        return res

    def get_terms(self):
        res = self.api_request("get", f"terms")
        return res

    def set_terms(self, code: str, choice: bool):
        if choice:
            res = self.api_request(
                "put", f"terms/{code}", data={"status": "ACCEPTED"})
        else:
            res = self.api_request(
                "put", f"terms/{code}", data={"status": "DECLINED"})
        return res

    def set_profile_picture(self, picture: bytes):
        payload = {
            'upload-file': ('profile-picture.webp', picture, 'image/webp')}
        res = self.api_request(
            "put", f"person/me/profile-picture", files=payload)
        return res

    def remove_profile_picture(self):
        res = self.api_request("delete", f"person/me/profile-picture")
        return res<|MERGE_RESOLUTION|>--- conflicted
+++ resolved
@@ -16,11 +16,6 @@
 from .models.memory import Memory
 from .models.memory_v1 import Memory_v1
 from .models.user import User
-
-try:
-    import rich_click as click
-except ImportError:
-    import click
 
 
 def _get_config_dir() -> str:
@@ -118,9 +113,6 @@
         return session
 
     def save(self, file_path: Optional[str] = None) -> None:
-<<<<<<< HEAD
-        session = self.get_session()
-=======
         session = {"access": {"refresh_token": self.refresh_token,
                               "token": self.token,
                               "expires": self.expiration.timestamp()},
@@ -128,7 +120,6 @@
                                 "token": self.firebase_token,
                                 "expires": self.firebase_expiration.timestamp()},
                    "user_id": self.user_id}
->>>>>>> a6b688e5
 
         if file_path is None:
             file_path = get_default_session_filename()
@@ -487,7 +478,7 @@
                 postsRequest = self.api_request("get", f"feeds/memories-v1/{mem.moment_Id}")
                 for post in postsRequest["posts"]:
                     newMemories.append(Memory(post, self))
-            else: 
+            else:
                 newMemories.append(Memory(mem.data_dict, self))
 
         return newMemories
